name: cli_example
description: DartSV CLI Demo Application
version: 0.3.0
homepage: https://github.com/twostack/cli-example
author: Stephan M. February <stephan@werkswinkel.com>

environment:
  sdk: '>=2.8.0 <3.0.0'

dependencies:
  hex: ^0.1.2
  asn1lib: ^0.5.8
  pointycastle: ^1.0.1
  collection: ^1.14.11
  sprintf: ^4.0.2
  http: ^0.12.0+2
<<<<<<< HEAD
  dartsv: ^0.3.0
=======
  dartsv: 0.3.0
>>>>>>> 80441017
  bip39: ^1.0.3


dev_dependencies:
  pedantic: ^1.0.0
  test: ^1.0.0<|MERGE_RESOLUTION|>--- conflicted
+++ resolved
@@ -14,11 +14,7 @@
   collection: ^1.14.11
   sprintf: ^4.0.2
   http: ^0.12.0+2
-<<<<<<< HEAD
   dartsv: ^0.3.0
-=======
-  dartsv: 0.3.0
->>>>>>> 80441017
   bip39: ^1.0.3
 
 
